[project]
name = "jaxgcrl"
<<<<<<< HEAD
version = "0.2.7"
description = "Blazingly fast goal-conditioned environments based on MJX and BRAX."
readme = "README.md"
license = { file = "LICENSE" }
=======
version = "0.2.5"
description = "Blazingly fast goal-conditioned environments based on MJX and BRAX."
readme = "README.md"
license-files = ["LICENSE"]
>>>>>>> 9c6f9e47
requires-python = ">=3.10"
dependencies = [
  "brax>=0.12.1",
  "flax>=0.8.3",
  "jax==0.4.25",
  "jaxlib==0.4.25+cuda12.cudnn89; platform_system == 'Linux'",
  "jaxlib==0.4.25; platform_system != 'Linux'",
  "matplotlib==3.8.4",
  "mujoco==3.2.7",
  "mujoco-mjx==3.2.7",
  "numpy<2",
  "scipy>=1.12",
  "tyro>=0.9.16",
  "wandb",
  "wandb-osh",
]

[project.scripts]
jaxgcrl = "run:cli"

[project.urls]
homepage = "https://michalbortkiewicz.github.io/JaxGCRL/"

[tool.uv]
find-links = [ "https://storage.googleapis.com/jax-releases/jax_cuda_releases.html" ]

[build-system]
requires = [ "setuptools", "wheel" ]
build-backend = "setuptools.build_meta"

[tool.setuptools]
packages = { find = {} }
include-package-data = true
<<<<<<< HEAD
py-modules = [ "run" ]

[tool.setuptools.package-data]
"jaxgcrl.envs" = ["**/assets/*"]

[tool.ruff]
line-length = 110
indent-width = 4
target-version = "py310"

[tool.ruff.format]
quote-style = "double"
indent-style = "space"
=======
py-modules = ["run"]

[tool.setuptools.package-data]
"jaxgcrl.envs" = ["**/assets/*"]
>>>>>>> 9c6f9e47
<|MERGE_RESOLUTION|>--- conflicted
+++ resolved
@@ -1,16 +1,9 @@
 [project]
 name = "jaxgcrl"
-<<<<<<< HEAD
 version = "0.2.7"
 description = "Blazingly fast goal-conditioned environments based on MJX and BRAX."
 readme = "README.md"
-license = { file = "LICENSE" }
-=======
-version = "0.2.5"
-description = "Blazingly fast goal-conditioned environments based on MJX and BRAX."
-readme = "README.md"
 license-files = ["LICENSE"]
->>>>>>> 9c6f9e47
 requires-python = ">=3.10"
 dependencies = [
   "brax>=0.12.1",
@@ -44,7 +37,6 @@
 [tool.setuptools]
 packages = { find = {} }
 include-package-data = true
-<<<<<<< HEAD
 py-modules = [ "run" ]
 
 [tool.setuptools.package-data]
@@ -58,9 +50,6 @@
 [tool.ruff.format]
 quote-style = "double"
 indent-style = "space"
-=======
-py-modules = ["run"]
 
 [tool.setuptools.package-data]
 "jaxgcrl.envs" = ["**/assets/*"]
->>>>>>> 9c6f9e47
