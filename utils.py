import argparse
import os
from collections import namedtuple
from datetime import datetime
from typing import List

import jax
import math
from brax.io import html

from matplotlib import pyplot as plt
import wandb

from envs.ant import Ant
from envs.half_cheetah import Halfcheetah
from envs.reacher import Reacher
from envs.pusher import Pusher, PusherReacher
from envs.pusher2 import Pusher2
from envs.ant_ball import AntBall
from envs.ant_maze import AntMaze
from envs.humanoid import Humanoid
from envs.humanoid_maze import HumanoidMaze
from envs.ant_push import AntPush
from envs.manipulation.arm_reach import ArmReach
from envs.manipulation.arm_grasp import ArmGrasp
from envs.manipulation.arm_push_easy import ArmPushEasy
from envs.manipulation.arm_push_hard import ArmPushHard
from envs.manipulation.arm_binpick_easy import ArmBinpickEasy
from envs.manipulation.arm_binpick_hard import ArmBinpickHard
from envs.ant_ball_maze import AntBallMaze
from envs.simple_maze import SimpleMaze


def create_parser():
    """
    Create an argument parser for training script.

    This function sets up an argument parser to handle various training
    parameters for a RL experiment.

    Returns:
        argparse.ArgumentParser: The configured argument parser.

    Args:
        None
    """
    parser = argparse.ArgumentParser(description="Training script arguments")
    parser.add_argument("--exp_name", type=str, default="test", help="Name of the wandb experiment")
    parser.add_argument("--group_name", type=str, default="test", help="Name of the wandb group of experiment")
    parser.add_argument("--project_name", type=str, default="crl", help="Name of the wandb project of experiment")
    parser.add_argument("--num_timesteps", type=int, default=1000000, help="Number of training timesteps")
    parser.add_argument("--max_replay_size", type=int, default=10000, help="Maximum size of replay buffer")
    parser.add_argument("--min_replay_size", type=int, default=8192, help="Minimum size of replay buffer")
    parser.add_argument("--num_evals", type=int, default=50, help="Total number of evaluations")
    parser.add_argument("--episode_length", type=int, default=50, help="Maximum length of each episode")
    parser.add_argument("--action_repeat", type=int, default=2, help="Number of times to repeat each action")
    parser.add_argument("--discounting", type=float, default=0.997, help="Discounting factor for rewards")
    parser.add_argument("--num_envs", type=int, default=256, help="Number of environments")
    parser.add_argument("--num_eval_envs", type=int, default=256, help="Number of evaluation environments")
    parser.add_argument("--batch_size", type=int, default=256, help="Batch size for training")
    parser.add_argument("--seed", type=int, default=0, help="Seed for reproducibility")
    parser.add_argument("--unroll_length", type=int, default=50, help="Length of the env unroll")
    parser.add_argument("--multiplier_num_sgd_steps", type=int, default=1, help="Multiplier of total number of gradient steps resulting from other args.",)
    parser.add_argument("--env_name", type=str, default="reacher", help="Name of the environment to train on")
    parser.add_argument("--normalize_observations", default=False, action="store_true", help="Whether to normalize observations")
    parser.add_argument("--log_wandb", default=False, action="store_true", help="Whether to log to wandb")
    parser.add_argument('--policy_lr', type=float, default=3e-4, help="Learning rate for policy network")
    parser.add_argument('--alpha_lr', type=float, default=3e-4, help="Learning rate for entropy coefficient (alpha)")
    parser.add_argument('--critic_lr', type=float, default=3e-4, help="Learning rate for critic network")
    parser.add_argument('--contrastive_loss_fn', type=str, default='symmetric_infonce', help="Name of the contrastive loss function")
    parser.add_argument('--energy_fn', type=str, default='l2', help="Function to calculate energy")
    parser.add_argument('--backend', type=str, default=None, help="Backend to be used for the environment")
    parser.add_argument('--no_resubs', default=False, action='store_true', help="Not use resubstitution (diagonal) for logsumexp in contrastive cross entropy")
    parser.add_argument('--use_ln', default=False, action='store_true', help="Whether to use layer normalization for preactivations in hidden layers")
    parser.add_argument('--logsumexp_penalty', type=float, default=0.0, help="Penalty for logsumexp in contrastive loss")
    parser.add_argument('--l2_penalty', type=float, default=0.0, help="L2 penalty for regularization")
    parser.add_argument('--random_goals', type=float, default=0.0, help="Propotion of random goals to use in the actor loss")
    parser.add_argument('--disable_entropy_actor', default=False, action="store_true", help="Whether to disable entropy in actor")
    parser.add_argument('--eval_env', type=str, default=None, help="Whether to use separate environment for evaluation")
    parser.add_argument("--h_dim", type=int, default=256, help="Width of hidden layers")
    parser.add_argument("--n_hidden", type=int, default=2, help="Number of hidden layers")
    parser.add_argument('--repr_dim', type=int, default=64, help="Dimension of the representation")
    parser.add_argument('--use_dense_reward', default=False, action="store_true", help="Whether to use sparse reward in env")
    parser.add_argument('--use_her', default=False, action="store_true", help="Whether to use HER for SAC")
    return parser


def create_env(env_name: str, backend: str = None, **kwargs) -> object:
    """
    This function creates and returns an appropriate environment object based on the specified environment name and
    backend.

    Args:
        env_name (str): Name of the environment.
        backend (str): Backend to be used for the environment.

    Returns:
        object: The instantiated environment object.

    Raises:
        ValueError: If the specified environment name is unknown.
    """
    if env_name == "reacher":
        env = Reacher(backend=backend or "generalized")
    elif env_name == "ant":
        env = Ant(backend=backend or "spring")
    elif env_name == "ant_ball":
        env = AntBall(backend=backend or "spring")
    elif env_name == "ant_push":
        # This is stable only in mjx backend
<<<<<<< HEAD
        assert backend == "mjx"
        env = AntPush(backend=backend)
=======
        assert args.backend == "mjx" or args.backend is None
        env = AntPush(backend=args.backend or "mjx")
>>>>>>> ea208d12
    elif "maze" in env_name:
        if "ant_ball" in env_name:
            env = AntBallMaze(backend=backend or "spring", maze_layout_name=env_name[9:])
        elif "ant" in env_name:
            # Possible env_name = {'ant_u_maze', 'ant_big_maze', 'ant_hardest_maze'}
            env = AntMaze(backend=backend or "spring", maze_layout_name=env_name[4:])
        elif "humanoid" in env_name:
            # Possible env_name = {'humanoid_u_maze', 'humanoid_big_maze', 'humanoid_hardest_maze'}
            env = HumanoidMaze(backend=backend or "spring", maze_layout_name=env_name[9:])
        else:
            # Possible env_name = {'simple_u_maze', 'simple_big_maze', 'simple_hardest_maze'}
            env = SimpleMaze(backend=backend or "spring", maze_layout_name=env_name[7:])
    elif env_name == "cheetah":
        env = Halfcheetah()
    elif env_name == "pusher_easy":
        env = Pusher(backend=backend or "generalized", kind="easy")
    elif env_name == "pusher_hard":
        env = Pusher(backend=backend or "generalized", kind="hard")
    elif env_name == "pusher_reacher":
        env = PusherReacher(backend=backend or "generalized")
    elif env_name == "pusher2":
        env = Pusher2(backend=backend or "generalized")
    elif env_name == "humanoid":
        env = Humanoid(backend=backend or "spring")
    elif env_name == "arm_reach":
        env = ArmReach(backend=backend or "mjx")
    elif env_name == "arm_grasp":
        env = ArmGrasp(backend=backend or "mjx")
    elif env_name == "arm_push_easy":
        env = ArmPushEasy(backend=backend or "mjx")
    elif env_name == "arm_push_hard":
        env = ArmPushHard(backend=backend or "mjx")
    elif env_name == "arm_binpick_easy":
        env = ArmBinpickEasy(backend=backend or "mjx")
    elif env_name == "arm_binpick_hard":
        env = ArmBinpickHard(backend=backend or "mjx")
    else:
        raise ValueError(f"Unknown environment: {env_name}")
    return env


def create_eval_env(args: argparse.Namespace) -> object:
    """
    Creates an evaluation environment based on the provided arguments.

    This function generates a new environment specifically for evaluation based on
    args.eval_env. If args.eval_env is not specified, the function returns None.

    Args:
        args (argparse.Namespace): The arguments containing configuration for the
                                   environment, including eval_env.

    Returns:
        object: The created evaluation environment, or None if args.eval_env is not
                specified.
    """
    if not args.eval_env:
        return None
    
    eval_arg = argparse.Namespace(**vars(args))
    eval_arg.env_name = args.eval_env
    return create_env(**vars(eval_arg))

def get_env_config(args: argparse.Namespace):
    """
    Generate and validate environment configuration based on input arguments.

    This function takes an argparse.Namespace object, validates the specified environment name
    against a list of legal environments, and returns a configuration named tuple constructed
    from the input arguments.

    Parameters
    ----------
    args : argparse.Namespace
        The input arguments containing the environment name and other configuration settings.

    Returns
    -------
    Config
        A named tuple containing the configuration derived from the input arguments.

    Raises
    ------
    ValueError
        If the specified environment name is not in the list of legal environments or does not
        contain the word 'maze'.
    """
    legal_envs = ["reacher", "cheetah", "pusher_easy", "pusher_hard", "pusher_reacher", "pusher2",
                  "ant", "ant_push", "ant_ball", "humanoid", "arm_reach", "arm_grasp",
                  "arm_push_easy", "arm_push_hard", "arm_binpick_easy", "arm_binpick_hard"]
    if args.env_name not in legal_envs and "maze" not in args.env_name:
        raise ValueError(f"Unknown environment: {args.env_name}")

    args_dict = vars(args)
    Config = namedtuple("Config", [*args_dict.keys()])
    config = Config(*args_dict.values())
    
    return config


class MetricsRecorder:
    """
    Initialize the MetricsRecorder with the specified number of timesteps
    and the metrics to be collected.

    Parameters:
    num_timesteps (int): The maximum number of timesteps for recording metrics.
    metrics_to_collect (List[str]): List of metric names that are to be collected.
    """
    def __init__(self, num_timesteps: int, metrics_to_collect: List[str]):
        self.x_data = []
        self.y_data = {}
        self.y_data_err = {}
        self.times = [datetime.now()]
        self.metrics_to_collect = metrics_to_collect

        self.max_x, self.min_x = num_timesteps * 1.1, 0

    def record(self, num_steps, metrics):
        self.times.append(datetime.now())
        self.x_data.append(num_steps)

        for key, value in metrics.items():
            if key not in self.y_data:
                self.y_data[key] = []
                self.y_data_err[key] = []

            self.y_data[key].append(value)
            self.y_data_err[key].append(metrics.get(f"{key}_std", 0))

    def log_wandb(self):
        data_to_log = {}
        for key, value in self.y_data.items():
            data_to_log[key] = value[-1]
        data_to_log["step"] = self.x_data[-1]
        wandb.log(data_to_log, step=self.x_data[-1])

    def plot_progress(self):
        num_plots = len(self.y_data)
        num_rows = (num_plots + 1) // 2  # Calculate number of rows needed for 2 columns

        fig, axs = plt.subplots(num_rows, 2, figsize=(15, 5 * num_rows))

        for idx, (key, y_values) in enumerate(self.y_data.items()):
            row = idx // 2
            col = idx % 2

            axs[row, col].set_xlim(self.min_x, self.max_x)
            axs[row, col].set_xlabel("# environment steps")
            axs[row, col].set_ylabel(key)
            axs[row, col].errorbar(self.x_data, y_values, yerr=self.y_data_err[key])
            axs[row, col].set_title(f"{key}: {y_values[-1]:.3f}")

        # Hide any empty subplots
        for idx in range(num_plots, num_rows * 2):
            row = idx // 2
            col = idx % 2
            axs[row, col].axis("off")
        plt.tight_layout()
        plt.show()

    def print_progress(self):
        for idx, (key, y_values) in enumerate(self.y_data.items()):
            print(f"step: {self.x_data[-1]}, {key}: {y_values[-1]:.3f} +/- {self.y_data_err[key][-1]:.3f}")

    def print_times(self):
        print(f"time to jit: {self.times[1] - self.times[0]}")
        print(f"time to train: {self.times[-1] - self.times[1]}")
        
    def progress(self, num_steps, metrics):
        for key in self.metrics_to_collect:
            self.ensure_metric(metrics, key)
        self.record(
            num_steps,
            {key: value for key, value in metrics.items() if key in self.metrics_to_collect},
        )
        self.log_wandb()
        self.print_progress()
    
    @staticmethod
    def ensure_metric(metrics, key):
        if key not in metrics:
            metrics[key] = 0
        else:
            if math.isnan(metrics[key]):
                raise Exception(f"Metric: {key} is Nan")



def render(inf_fun_factory, params, env, exp_dir, exp_name):
    """
    Renders a given environment over a series of steps and stores the resulting
    HTML file to a specified directory. Logs the rendered HTML using wandb.

    This function initializes the environment and the inference function, then
    runs the environment for a fixed number of steps, periodically resetting.
    It collects the state of the environment at each step, renders the HTML,
    stores the result, and logs it.

    Parameters:
    inf_fun_factory : Callable
        A factory function that returns an inference function when provided with
        'params'.
    params : any
        Parameters for the 'inf_fun_factory'.
    env : object
        The environment object with 'reset', 'step', and 'sys.tree_replace' methods.
    exp_dir : str
        The directory where the rendered HTML file will be saved.
    exp_name : str
        The file name to be used for the saved HTML (without extension).

    Returns:
    None
    """
    inference_fn = inf_fun_factory(params)
    jit_env_reset = jax.jit(env.reset)
    jit_env_step = jax.jit(env.step)
    jit_inference_fn = jax.jit(inference_fn)

    rollout = []
    rng = jax.random.PRNGKey(seed=1)
    state = jit_env_reset(rng=rng)
    for i in range(5000):
        rollout.append(state.pipeline_state)
        act_rng, rng = jax.random.split(rng)
        act, _ = jit_inference_fn(state.obs, act_rng)
        state = jit_env_step(state, act)
        if i % 1000 == 0:
            state = jit_env_reset(rng=rng)

    url = html.render(env.sys.tree_replace({"opt.timestep": env.dt}), rollout, height=1024)
    with open(os.path.join(exp_dir, f"{exp_name}.html"), "w") as file:
        file.write(url)
    wandb.log({"render": wandb.Html(url)})<|MERGE_RESOLUTION|>--- conflicted
+++ resolved
@@ -108,13 +108,8 @@
         env = AntBall(backend=backend or "spring")
     elif env_name == "ant_push":
         # This is stable only in mjx backend
-<<<<<<< HEAD
-        assert backend == "mjx"
-        env = AntPush(backend=backend)
-=======
-        assert args.backend == "mjx" or args.backend is None
-        env = AntPush(backend=args.backend or "mjx")
->>>>>>> ea208d12
+        assert backend == "mjx" or backend is None
+        env = AntPush(backend=backend or "mjx")
     elif "maze" in env_name:
         if "ant_ball" in env_name:
             env = AntBallMaze(backend=backend or "spring", maze_layout_name=env_name[9:])
