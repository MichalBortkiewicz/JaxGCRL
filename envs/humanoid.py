from brax import actuator
from brax import base
from brax.envs.base import PipelineEnv, State
from brax.io import mjcf
import jax
from jax import numpy as jnp
import mujoco
import os

# This is based on original Humanoid environment from Brax
# https://github.com/google/brax/blob/main/brax/envs/humanoid.py


# This is chosen to be very close to the z coordinate of the humanoid torso, when it is standing straight
TARGET_Z_COORD = 1.25

class Humanoid(PipelineEnv):
<<<<<<< HEAD
    def __init__(
        self,
        forward_reward_weight=1.25,
        ctrl_cost_weight=0.1,
        healthy_reward=5.0,
        terminate_when_unhealthy=True,
        healthy_z_range=(1.0, 2.0),
        reset_noise_scale=0.0,
        exclude_current_positions_from_observation=False,
        backend='generalized',
        min_goal_dist = 1.0,
        max_goal_dist = 5.0,
        **kwargs,
    ):
        path = os.path.join(os.path.dirname(os.path.realpath(__file__)), 'assets', "humanoid.xml")
        sys = mjcf.load(path)

        n_frames = 5

        if backend in ['spring', 'positional']:
            sys = sys.tree_replace({'opt.timestep': 0.0015})
            n_frames = 10
            gear = jnp.array([
                350.0, 350.0, 350.0, 350.0, 350.0, 350.0, 350.0, 350.0, 350.0, 350.0,
                350.0, 100.0, 100.0, 100.0, 100.0, 100.0, 100.0])  # pyformat: disable
            sys = sys.replace(actuator=sys.actuator.replace(gear=gear))

        if backend == 'mjx':
            sys = sys.tree_replace({
                'opt.solver': mujoco.mjtSolver.mjSOL_NEWTON,
                'opt.disableflags': mujoco.mjtDisableBit.mjDSBL_EULERDAMP,
                'opt.iterations': 1,
                'opt.ls_iterations': 4,
            })

        kwargs['n_frames'] = kwargs.get('n_frames', n_frames)

        super().__init__(sys=sys, backend=backend, **kwargs)

        self._forward_reward_weight = forward_reward_weight
        self._ctrl_cost_weight = ctrl_cost_weight
        self._healthy_reward = healthy_reward
        self._terminate_when_unhealthy = terminate_when_unhealthy
        self._healthy_z_range = healthy_z_range
        self._reset_noise_scale = reset_noise_scale
        self._exclude_current_positions_from_observation = (
            exclude_current_positions_from_observation
        )
        self._target_ind = self.sys.link_names.index('target')
        self._min_goal_dist = min_goal_dist
        self._max_goal_dist = max_goal_dist

        self.state_dim = 268
        self.goal_indices = jnp.array([0, 1, 2])

    def reset(self, rng: jax.Array) -> State:
        """Resets the environment to an initial state."""
        rng, rng1, rng2 = jax.random.split(rng, 3)

        low, hi = -self._reset_noise_scale, self._reset_noise_scale
        qpos = self.sys.init_q + jax.random.uniform(
            rng1, (self.sys.q_size(),), minval=low, maxval=hi
        )
        qvel = jax.random.uniform(
            rng2, (self.sys.qd_size(),), minval=low, maxval=hi
        )

        _, target = self._random_target(rng)
        qpos = qpos.at[-2:].set(target)

        pipeline_state = self.pipeline_init(qpos, qvel)

        obs = self._get_obs(pipeline_state, jnp.zeros(self.sys.act_size()))
        reward, done, zero = jnp.zeros(3)
        metrics = {
            'forward_reward': zero,
            'reward_linvel': zero,
            'reward_quadctrl': zero,
            'reward_alive': zero,
            'x_position': zero,
            'y_position': zero,
            'distance_from_origin': zero,
            'dist': zero,
            'x_velocity': zero,
            'y_velocity': zero,
            "success": zero,
            "success_easy": zero,
        }

        info = {"seed":0}
        state = State(pipeline_state, obs, reward, done, metrics)
        state.info.update(info)

        return state

    def step(self, state: State, action: jax.Array) -> State:
        """Runs one timestep of the environment's dynamics."""

        if "steps" in state.info.keys():
            seed = state.info["seed"] + jnp.where(state.info["steps"], 0, 1)
        else:
            seed = state.info["seed"]
        info = {"seed": seed}

        # Scale action from [-1,1] to actuator limits
        action_min = self.sys.actuator.ctrl_range[:, 0]
        action_max = self.sys.actuator.ctrl_range[:, 1]
        action = (action + 1) * (action_max - action_min) * 0.5 + action_min

        pipeline_state0 = state.pipeline_state
        pipeline_state = self.pipeline_step(pipeline_state0, action)

        com_before, *_ = self._com(pipeline_state0)
        com_after, *_ = self._com(pipeline_state)
        velocity = (com_after - com_before) / self.dt
        forward_reward = self._forward_reward_weight * velocity[0]

        min_z, max_z = self._healthy_z_range
        is_healthy = jnp.where(pipeline_state.x.pos[0, 2] < min_z, 0.0, 1.0)
        is_healthy = jnp.where(pipeline_state.x.pos[0, 2] > max_z, 0.0, is_healthy)
        if self._terminate_when_unhealthy:
            healthy_reward = self._healthy_reward
        else:
            healthy_reward = self._healthy_reward * is_healthy

        ctrl_cost = self._ctrl_cost_weight * jnp.sum(jnp.square(action))

        obs = self._get_obs(pipeline_state, action)
        distance_to_target = jnp.linalg.norm(obs[:3] - obs[-3:])

        done = 1.0 - is_healthy if self._terminate_when_unhealthy else 0.0
        reward = -distance_to_target + healthy_reward - ctrl_cost
        success = jnp.array(distance_to_target < 0.5, dtype=float)
        success_easy = jnp.array(distance_to_target < 2., dtype=float)
        state.metrics.update(
            forward_reward=forward_reward,
            reward_linvel=forward_reward,
            reward_quadctrl=-ctrl_cost,
            reward_alive=healthy_reward,
            x_position=com_after[0],
            y_position=com_after[1],
            distance_from_origin=jnp.linalg.norm(com_after),
            dist=distance_to_target,
            x_velocity=velocity[0],
            y_velocity=velocity[1],
            success=success,
            success_easy=success_easy,
        )
        state.info.update(info)
        return state.replace(
            pipeline_state=pipeline_state, obs=obs, reward=reward, done=done
        )

    def _get_obs(
        self, pipeline_state: base.State, action: jax.Array
    ) -> jax.Array:
        """Observes humanoid body position, velocities, and angles."""
        position = pipeline_state.q
        velocity = pipeline_state.qd

        if self._exclude_current_positions_from_observation:
            position = position[2:]

        com, inertia, mass_sum, x_i = self._com(pipeline_state)
        cinr = x_i.replace(pos=x_i.pos - com).vmap().do(inertia)
        com_inertia = jnp.hstack(
            [cinr.i.reshape((cinr.i.shape[0], -1)), inertia.mass[:, None]]
        )

        xd_i = (
            base.Transform.create(pos=x_i.pos - pipeline_state.x.pos)
            .vmap()
            .do(pipeline_state.xd)
        )
        com_vel = inertia.mass[:, None] * xd_i.vel / mass_sum
        com_ang = xd_i.ang
        com_velocity = jnp.hstack([com_vel, com_ang])

        qfrc_actuator = actuator.to_tau(self.sys, action, pipeline_state.q, pipeline_state.qd)
        
        target_pos = pipeline_state.x.pos[-1][:2]
        # external_contact_forces are excluded
        return jnp.concatenate([
            position,
            velocity,
            com_inertia.ravel(),
            com_velocity.ravel(),
            qfrc_actuator,
            target_pos,
            jnp.array([TARGET_Z_COORD]), # Height of the target is fixed
        ])

    def _com(self, pipeline_state: base.State) -> jax.Array:
        inertia = self.sys.link.inertia
        if self.backend in ['spring', 'positional']:
            inertia = inertia.replace(
                i=jax.vmap(jnp.diag)(
                    jax.vmap(jnp.diagonal)(inertia.i)
                    ** (1 - self.sys.spring_inertia_scale)
                ),
                mass=inertia.mass ** (1 - self.sys.spring_mass_scale),
            )
        mass_sum = jnp.sum(inertia.mass)
        x_i = pipeline_state.x.vmap().do(inertia.transform)
        com = (
            jnp.sum(jax.vmap(jnp.multiply)(inertia.mass, x_i.pos), axis=0) / mass_sum
        )
        return com, inertia, mass_sum, x_i  # pytype: disable=bad-return-type  # jax-ndarray
=======
  def __init__(
      self,
      forward_reward_weight=1.25,
      ctrl_cost_weight=0.1,
      healthy_reward=5.0,
      terminate_when_unhealthy=True,
      healthy_z_range=(1.0, 2.0),
      reset_noise_scale=0.0,
      exclude_current_positions_from_observation=False,
      backend='generalized',
      min_goal_dist = 1.0,
      max_goal_dist = 5.0,
      dense_reward: bool = False,
      **kwargs,
  ):
    path = os.path.join(os.path.dirname(os.path.realpath(__file__)), 'assets', "humanoid.xml")
    sys = mjcf.load(path)

    n_frames = 5

    if backend in ['spring', 'positional']:
      sys = sys.tree_replace({'opt.timestep': 0.0015})
      n_frames = 10
      gear = jp.array([
          350.0, 350.0, 350.0, 350.0, 350.0, 350.0, 350.0, 350.0, 350.0, 350.0,
          350.0, 100.0, 100.0, 100.0, 100.0, 100.0, 100.0])  # pyformat: disable
      sys = sys.replace(actuator=sys.actuator.replace(gear=gear))

    if backend == 'mjx':
      sys = sys.tree_replace({
          'opt.solver': mujoco.mjtSolver.mjSOL_NEWTON,
          'opt.disableflags': mujoco.mjtDisableBit.mjDSBL_EULERDAMP,
          'opt.iterations': 1,
          'opt.ls_iterations': 4,
      })

    kwargs['n_frames'] = kwargs.get('n_frames', n_frames)

    super().__init__(sys=sys, backend=backend, **kwargs)

    self._forward_reward_weight = forward_reward_weight
    self._ctrl_cost_weight = ctrl_cost_weight
    self._healthy_reward = healthy_reward
    self._terminate_when_unhealthy = terminate_when_unhealthy
    self._healthy_z_range = healthy_z_range
    self._reset_noise_scale = reset_noise_scale
    self._exclude_current_positions_from_observation = (
        exclude_current_positions_from_observation
    )
    self._target_ind = self.sys.link_names.index('target')
    self.dense_reward = dense_reward
    self._min_goal_dist = min_goal_dist
    self._max_goal_dist = max_goal_dist
    
    self.state_dim = 268
    self.goal_indices = jp.array([0, 1, 2])
    self.goal_dist = 0.5

  def reset(self, rng: jax.Array) -> State:
    """Resets the environment to an initial state."""
    rng, rng1, rng2 = jax.random.split(rng, 3)

    low, hi = -self._reset_noise_scale, self._reset_noise_scale
    qpos = self.sys.init_q + jax.random.uniform(
        rng1, (self.sys.q_size(),), minval=low, maxval=hi
    )
    qvel = jax.random.uniform(
        rng2, (self.sys.qd_size(),), minval=low, maxval=hi
    )

    _, target = self._random_target(rng)
    qpos = qpos.at[-2:].set(target)

    pipeline_state = self.pipeline_init(qpos, qvel)

    obs = self._get_obs(pipeline_state, jp.zeros(self.sys.act_size()))
    reward, done, zero = jp.zeros(3)
    metrics = {
        'forward_reward': zero,
        'reward_linvel': zero,
        'reward_quadctrl': zero,
        'reward_alive': zero,
        'x_position': zero,
        'y_position': zero,
        'distance_from_origin': zero,
        'dist': zero,
        'x_velocity': zero,
        'y_velocity': zero,
        "success": zero,
        "success_easy": zero,
    }
    
    info = {"seed":0}
    state = State(pipeline_state, obs, reward, done, metrics)
    state.info.update(info)

    return state

  def step(self, state: State, action: jax.Array) -> State:
    """Runs one timestep of the environment's dynamics."""

    if "steps" in state.info.keys():
        seed = state.info["seed"] + jp.where(state.info["steps"], 0, 1)
    else:
        seed = state.info["seed"]
    info = {"seed": seed}

    # Scale action from [-1,1] to actuator limits
    action_min = self.sys.actuator.ctrl_range[:, 0]
    action_max = self.sys.actuator.ctrl_range[:, 1]
    action = (action + 1) * (action_max - action_min) * 0.5 + action_min

    pipeline_state0 = state.pipeline_state
    pipeline_state = self.pipeline_step(pipeline_state0, action)

    com_before, *_ = self._com(pipeline_state0)
    com_after, *_ = self._com(pipeline_state)
    velocity = (com_after - com_before) / self.dt
    forward_reward = self._forward_reward_weight * velocity[0]

    min_z, max_z = self._healthy_z_range
    is_healthy = jp.where(pipeline_state.x.pos[0, 2] < min_z, 0.0, 1.0)
    is_healthy = jp.where(pipeline_state.x.pos[0, 2] > max_z, 0.0, is_healthy)
    if self._terminate_when_unhealthy:
      healthy_reward = self._healthy_reward
    else:
      healthy_reward = self._healthy_reward * is_healthy

    ctrl_cost = self._ctrl_cost_weight * jp.sum(jp.square(action))

    obs = self._get_obs(pipeline_state, action)
    distance_to_target = jp.linalg.norm(obs[:3] - obs[-3:])

    success = jp.array(distance_to_target < self.goal_dist, dtype=float)
    success_easy = jp.array(distance_to_target < 2., dtype=float)

    if self.dense_reward:
        reward = -distance_to_target + healthy_reward - ctrl_cost
    else:
        reward = success

    done = 1.0 - is_healthy if self._terminate_when_unhealthy else 0.0

    state.metrics.update(
        forward_reward=forward_reward,
        reward_linvel=forward_reward,
        reward_quadctrl=-ctrl_cost,
        reward_alive=healthy_reward,
        x_position=com_after[0],
        y_position=com_after[1],
        distance_from_origin=jp.linalg.norm(com_after),
        dist=distance_to_target,
        x_velocity=velocity[0],
        y_velocity=velocity[1],
        success=success,
        success_easy=success_easy,
    )
    state.info.update(info)
    return state.replace(
        pipeline_state=pipeline_state, obs=obs, reward=reward, done=done
    )

  def _get_obs(
      self, pipeline_state: base.State, action: jax.Array
  ) -> jax.Array:
    """Observes humanoid body position, velocities, and angles."""
    position = pipeline_state.q
    velocity = pipeline_state.qd

    if self._exclude_current_positions_from_observation:
      position = position[2:]

    com, inertia, mass_sum, x_i = self._com(pipeline_state)
    cinr = x_i.replace(pos=x_i.pos - com).vmap().do(inertia)
    com_inertia = jp.hstack(
        [cinr.i.reshape((cinr.i.shape[0], -1)), inertia.mass[:, None]]
    )

    xd_i = (
        base.Transform.create(pos=x_i.pos - pipeline_state.x.pos)
        .vmap()
        .do(pipeline_state.xd)
    )
    com_vel = inertia.mass[:, None] * xd_i.vel / mass_sum
    com_ang = xd_i.ang
    com_velocity = jp.hstack([com_vel, com_ang])

    qfrc_actuator = actuator.to_tau(
        self.sys, action, pipeline_state.q, pipeline_state.qd)


    target_pos = pipeline_state.x.pos[-1][:2]
    # external_contact_forces are excluded
    return jp.concatenate([
        position,
        velocity,
        com_inertia.ravel(),
        com_velocity.ravel(),
        qfrc_actuator,
        target_pos,
        jp.array([TARGET_Z_COORD]), # Height of the target is fixed
    ])

  def _com(self, pipeline_state: base.State) -> jax.Array:
    inertia = self.sys.link.inertia
    if self.backend in ['spring', 'positional']:
      inertia = inertia.replace(
          i=jax.vmap(jp.diag)(
              jax.vmap(jp.diagonal)(inertia.i)
              ** (1 - self.sys.spring_inertia_scale)
          ),
          mass=inertia.mass ** (1 - self.sys.spring_mass_scale),
      )
    mass_sum = jp.sum(inertia.mass)
    x_i = pipeline_state.x.vmap().do(inertia.transform)
    com = (
        jp.sum(jax.vmap(jp.multiply)(inertia.mass, x_i.pos), axis=0) / mass_sum
    )
    return com, inertia, mass_sum, x_i  # pytype: disable=bad-return-type  # jax-ndarray
>>>>>>> 86bc9726
  
    def _random_target(self, rng: jax.Array):
        rng, rng1, rng2 = jax.random.split(rng, 3)

        # NOTE: this is NOT uniform sampling from 2d torus, it favors closer targets
        dist = jax.random.uniform(rng1, minval=self._min_goal_dist, maxval=self._max_goal_dist)
        ang = jnp.pi * 2.0 * jax.random.uniform(rng2)
        target_x = dist * jnp.cos(ang)
        target_y = dist * jnp.sin(ang)
        return rng, jnp.array([target_x, target_y])<|MERGE_RESOLUTION|>--- conflicted
+++ resolved
@@ -15,7 +15,6 @@
 TARGET_Z_COORD = 1.25
 
 class Humanoid(PipelineEnv):
-<<<<<<< HEAD
     def __init__(
         self,
         forward_reward_weight=1.25,
@@ -28,6 +27,7 @@
         backend='generalized',
         min_goal_dist = 1.0,
         max_goal_dist = 5.0,
+        dense_reward: bool = False,
         **kwargs,
     ):
         path = os.path.join(os.path.dirname(os.path.realpath(__file__)), 'assets', "humanoid.xml")
@@ -65,11 +65,13 @@
             exclude_current_positions_from_observation
         )
         self._target_ind = self.sys.link_names.index('target')
+        self.dense_reward = dense_reward
         self._min_goal_dist = min_goal_dist
         self._max_goal_dist = max_goal_dist
 
         self.state_dim = 268
         self.goal_indices = jnp.array([0, 1, 2])
+        self.goal_dist = 0.5
 
     def reset(self, rng: jax.Array) -> State:
         """Resets the environment to an initial state."""
@@ -142,14 +144,20 @@
             healthy_reward = self._healthy_reward * is_healthy
 
         ctrl_cost = self._ctrl_cost_weight * jnp.sum(jnp.square(action))
-
+    
         obs = self._get_obs(pipeline_state, action)
         distance_to_target = jnp.linalg.norm(obs[:3] - obs[-3:])
+        
+        success = jnp.array(distance_to_target < self.goal_dist, dtype=float)
+        success_easy = jnp.array(distance_to_target < 2., dtype=float)
+
+        if self.dense_reward:
+            reward = -distance_to_target + healthy_reward - ctrl_cost
+        else:
+            reward = success
 
         done = 1.0 - is_healthy if self._terminate_when_unhealthy else 0.0
-        reward = -distance_to_target + healthy_reward - ctrl_cost
-        success = jnp.array(distance_to_target < 0.5, dtype=float)
-        success_easy = jnp.array(distance_to_target < 2., dtype=float)
+
         state.metrics.update(
             forward_reward=forward_reward,
             reward_linvel=forward_reward,
@@ -168,7 +176,7 @@
         return state.replace(
             pipeline_state=pipeline_state, obs=obs, reward=reward, done=done
         )
-
+        
     def _get_obs(
         self, pipeline_state: base.State, action: jax.Array
     ) -> jax.Array:
@@ -224,227 +232,6 @@
             jnp.sum(jax.vmap(jnp.multiply)(inertia.mass, x_i.pos), axis=0) / mass_sum
         )
         return com, inertia, mass_sum, x_i  # pytype: disable=bad-return-type  # jax-ndarray
-=======
-  def __init__(
-      self,
-      forward_reward_weight=1.25,
-      ctrl_cost_weight=0.1,
-      healthy_reward=5.0,
-      terminate_when_unhealthy=True,
-      healthy_z_range=(1.0, 2.0),
-      reset_noise_scale=0.0,
-      exclude_current_positions_from_observation=False,
-      backend='generalized',
-      min_goal_dist = 1.0,
-      max_goal_dist = 5.0,
-      dense_reward: bool = False,
-      **kwargs,
-  ):
-    path = os.path.join(os.path.dirname(os.path.realpath(__file__)), 'assets', "humanoid.xml")
-    sys = mjcf.load(path)
-
-    n_frames = 5
-
-    if backend in ['spring', 'positional']:
-      sys = sys.tree_replace({'opt.timestep': 0.0015})
-      n_frames = 10
-      gear = jp.array([
-          350.0, 350.0, 350.0, 350.0, 350.0, 350.0, 350.0, 350.0, 350.0, 350.0,
-          350.0, 100.0, 100.0, 100.0, 100.0, 100.0, 100.0])  # pyformat: disable
-      sys = sys.replace(actuator=sys.actuator.replace(gear=gear))
-
-    if backend == 'mjx':
-      sys = sys.tree_replace({
-          'opt.solver': mujoco.mjtSolver.mjSOL_NEWTON,
-          'opt.disableflags': mujoco.mjtDisableBit.mjDSBL_EULERDAMP,
-          'opt.iterations': 1,
-          'opt.ls_iterations': 4,
-      })
-
-    kwargs['n_frames'] = kwargs.get('n_frames', n_frames)
-
-    super().__init__(sys=sys, backend=backend, **kwargs)
-
-    self._forward_reward_weight = forward_reward_weight
-    self._ctrl_cost_weight = ctrl_cost_weight
-    self._healthy_reward = healthy_reward
-    self._terminate_when_unhealthy = terminate_when_unhealthy
-    self._healthy_z_range = healthy_z_range
-    self._reset_noise_scale = reset_noise_scale
-    self._exclude_current_positions_from_observation = (
-        exclude_current_positions_from_observation
-    )
-    self._target_ind = self.sys.link_names.index('target')
-    self.dense_reward = dense_reward
-    self._min_goal_dist = min_goal_dist
-    self._max_goal_dist = max_goal_dist
-    
-    self.state_dim = 268
-    self.goal_indices = jp.array([0, 1, 2])
-    self.goal_dist = 0.5
-
-  def reset(self, rng: jax.Array) -> State:
-    """Resets the environment to an initial state."""
-    rng, rng1, rng2 = jax.random.split(rng, 3)
-
-    low, hi = -self._reset_noise_scale, self._reset_noise_scale
-    qpos = self.sys.init_q + jax.random.uniform(
-        rng1, (self.sys.q_size(),), minval=low, maxval=hi
-    )
-    qvel = jax.random.uniform(
-        rng2, (self.sys.qd_size(),), minval=low, maxval=hi
-    )
-
-    _, target = self._random_target(rng)
-    qpos = qpos.at[-2:].set(target)
-
-    pipeline_state = self.pipeline_init(qpos, qvel)
-
-    obs = self._get_obs(pipeline_state, jp.zeros(self.sys.act_size()))
-    reward, done, zero = jp.zeros(3)
-    metrics = {
-        'forward_reward': zero,
-        'reward_linvel': zero,
-        'reward_quadctrl': zero,
-        'reward_alive': zero,
-        'x_position': zero,
-        'y_position': zero,
-        'distance_from_origin': zero,
-        'dist': zero,
-        'x_velocity': zero,
-        'y_velocity': zero,
-        "success": zero,
-        "success_easy": zero,
-    }
-    
-    info = {"seed":0}
-    state = State(pipeline_state, obs, reward, done, metrics)
-    state.info.update(info)
-
-    return state
-
-  def step(self, state: State, action: jax.Array) -> State:
-    """Runs one timestep of the environment's dynamics."""
-
-    if "steps" in state.info.keys():
-        seed = state.info["seed"] + jp.where(state.info["steps"], 0, 1)
-    else:
-        seed = state.info["seed"]
-    info = {"seed": seed}
-
-    # Scale action from [-1,1] to actuator limits
-    action_min = self.sys.actuator.ctrl_range[:, 0]
-    action_max = self.sys.actuator.ctrl_range[:, 1]
-    action = (action + 1) * (action_max - action_min) * 0.5 + action_min
-
-    pipeline_state0 = state.pipeline_state
-    pipeline_state = self.pipeline_step(pipeline_state0, action)
-
-    com_before, *_ = self._com(pipeline_state0)
-    com_after, *_ = self._com(pipeline_state)
-    velocity = (com_after - com_before) / self.dt
-    forward_reward = self._forward_reward_weight * velocity[0]
-
-    min_z, max_z = self._healthy_z_range
-    is_healthy = jp.where(pipeline_state.x.pos[0, 2] < min_z, 0.0, 1.0)
-    is_healthy = jp.where(pipeline_state.x.pos[0, 2] > max_z, 0.0, is_healthy)
-    if self._terminate_when_unhealthy:
-      healthy_reward = self._healthy_reward
-    else:
-      healthy_reward = self._healthy_reward * is_healthy
-
-    ctrl_cost = self._ctrl_cost_weight * jp.sum(jp.square(action))
-
-    obs = self._get_obs(pipeline_state, action)
-    distance_to_target = jp.linalg.norm(obs[:3] - obs[-3:])
-
-    success = jp.array(distance_to_target < self.goal_dist, dtype=float)
-    success_easy = jp.array(distance_to_target < 2., dtype=float)
-
-    if self.dense_reward:
-        reward = -distance_to_target + healthy_reward - ctrl_cost
-    else:
-        reward = success
-
-    done = 1.0 - is_healthy if self._terminate_when_unhealthy else 0.0
-
-    state.metrics.update(
-        forward_reward=forward_reward,
-        reward_linvel=forward_reward,
-        reward_quadctrl=-ctrl_cost,
-        reward_alive=healthy_reward,
-        x_position=com_after[0],
-        y_position=com_after[1],
-        distance_from_origin=jp.linalg.norm(com_after),
-        dist=distance_to_target,
-        x_velocity=velocity[0],
-        y_velocity=velocity[1],
-        success=success,
-        success_easy=success_easy,
-    )
-    state.info.update(info)
-    return state.replace(
-        pipeline_state=pipeline_state, obs=obs, reward=reward, done=done
-    )
-
-  def _get_obs(
-      self, pipeline_state: base.State, action: jax.Array
-  ) -> jax.Array:
-    """Observes humanoid body position, velocities, and angles."""
-    position = pipeline_state.q
-    velocity = pipeline_state.qd
-
-    if self._exclude_current_positions_from_observation:
-      position = position[2:]
-
-    com, inertia, mass_sum, x_i = self._com(pipeline_state)
-    cinr = x_i.replace(pos=x_i.pos - com).vmap().do(inertia)
-    com_inertia = jp.hstack(
-        [cinr.i.reshape((cinr.i.shape[0], -1)), inertia.mass[:, None]]
-    )
-
-    xd_i = (
-        base.Transform.create(pos=x_i.pos - pipeline_state.x.pos)
-        .vmap()
-        .do(pipeline_state.xd)
-    )
-    com_vel = inertia.mass[:, None] * xd_i.vel / mass_sum
-    com_ang = xd_i.ang
-    com_velocity = jp.hstack([com_vel, com_ang])
-
-    qfrc_actuator = actuator.to_tau(
-        self.sys, action, pipeline_state.q, pipeline_state.qd)
-
-
-    target_pos = pipeline_state.x.pos[-1][:2]
-    # external_contact_forces are excluded
-    return jp.concatenate([
-        position,
-        velocity,
-        com_inertia.ravel(),
-        com_velocity.ravel(),
-        qfrc_actuator,
-        target_pos,
-        jp.array([TARGET_Z_COORD]), # Height of the target is fixed
-    ])
-
-  def _com(self, pipeline_state: base.State) -> jax.Array:
-    inertia = self.sys.link.inertia
-    if self.backend in ['spring', 'positional']:
-      inertia = inertia.replace(
-          i=jax.vmap(jp.diag)(
-              jax.vmap(jp.diagonal)(inertia.i)
-              ** (1 - self.sys.spring_inertia_scale)
-          ),
-          mass=inertia.mass ** (1 - self.sys.spring_mass_scale),
-      )
-    mass_sum = jp.sum(inertia.mass)
-    x_i = pipeline_state.x.vmap().do(inertia.transform)
-    com = (
-        jp.sum(jax.vmap(jp.multiply)(inertia.mass, x_i.pos), axis=0) / mass_sum
-    )
-    return com, inertia, mass_sum, x_i  # pytype: disable=bad-return-type  # jax-ndarray
->>>>>>> 86bc9726
   
     def _random_target(self, rng: jax.Array):
         rng, rng1, rng2 = jax.random.split(rng, 3)
