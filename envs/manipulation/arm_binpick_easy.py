from brax import base
from brax.envs.base import State
from brax.io import mjcf
import mujoco
import jax
from jax import numpy as jnp
from envs.manipulation.arm_envs import ArmEnvs

"""
Binpick-Easy: Move a cube from a random location in the blue bin to the center of the red bin.
- Observation space: 18-dim obs + 3-dim goal.
- Action space:      5-dim, each element in [-1, 1], corresponding to target angles for joints 1, 2, 4, 6, and finger closedness.

See _get_obs() and ArmEnvs._convert_action() for details.
"""
class ArmBinpickEasy(ArmEnvs):
    def _get_xml_path(self):
        return "envs/assets/panda_binpick_easy.xml"
    
    @property
    def action_size(self) -> int:
        return 5 # Override default (actuator count)
    
    # See ArmEnvs._set_environment_attributes for descriptions of attributes
    def _set_environment_attributes(self):
        self.env_name = "arm_binpick_easy"
        self.episode_length = 150

        self.goal_indices = jnp.array([0, 1, 2]) # Cube position
        self.completion_goal_indices = jnp.array([0, 1, 2]) # Identical
<<<<<<< HEAD
        self.state_dim = 18
=======
        self.state_dim = 17
        self.goal_dist = 0.1
>>>>>>> 86bc9726

        self.arm_noise_scale = 0
        self.cube_noise_scale = 0.07
        self.goal_noise_scale = 0.005
    
    def _get_initial_state(self, rng):
        rng, subkey1, subkey2 = jax.random.split(rng, 3)
        cube_q_xy = self.sys.init_q[:2] + self.cube_noise_scale * jax.random.uniform(subkey1, [2], minval=-1)
        cube_q_remaining = self.sys.init_q[2:7]
        target_q = self.sys.init_q[7:14]
        arm_q_default = jnp.array([1.571, 0.742, 0, -1.571, 0, 3.054, 1.449, 0.04, 0.04]) # Start closer to the relevant area
        arm_q = arm_q_default + self.arm_noise_scale * jax.random.uniform(subkey2, [self.sys.q_size() - 14], minval=-1)
        
        q = jnp.concatenate([cube_q_xy] + [cube_q_remaining] + [target_q] + [arm_q])
        qd = jnp.zeros([self.sys.qd_size()])
        return q, qd
        
    def _get_initial_goal(self, pipeline_state: base.State, rng):
        rng, subkey = jax.random.split(rng)
        cube_goal_pos = jnp.array([0.17, 0.6, 0.03]) + jnp.array([self.goal_noise_scale, self.goal_noise_scale, 0]) * jax.random.uniform(subkey, [3], minval=-1)
        return cube_goal_pos
        
    def _compute_goal_completion(self, obs, goal):
        # Goal occupancy: is the cube close enough to the goal? 
        current_cube_pos = obs[self.completion_goal_indices]
        goal_pos = goal[:3]
        dist = jnp.linalg.norm(current_cube_pos - goal_pos)

        success = jnp.array(dist < self.goal_dist, dtype=float)
        success_easy = jnp.array(dist < 0.3, dtype=float)
        success_hard = jnp.array(dist < 0.03, dtype=float)
        return success, success_easy, success_hard
    
    def _update_goal_visualization(self, pipeline_state: base.State, goal: jax.Array) -> base.State:
        updated_q = pipeline_state.q.at[7:10].set(goal[:3]) # Only set the position, not orientation
        updated_pipeline_state = pipeline_state.replace(qpos=updated_q)
        return updated_pipeline_state

    def _get_obs(self, pipeline_state: base.State, goal: jax.Array, timestep) -> jax.Array:
        """
        Observation space (18-dim)
         - q_subset (10-dim): 3-dim cube position, 7-dim joint angles
         - End-effector (6-dim): position and velocity
         - Fingers (2-dim): finger distance, gripper force
        Note q is 23-dim: 7-dim cube position/angle, 7-dim goal marker position/angle, 7-dim joint angles, 2-dim finger offset
         
        Goal space (3-dim): position of cube
        """
        q_indices = jnp.array([0, 1, 2, 14, 15, 16, 17, 18, 19, 20])
        q_subset = pipeline_state.q[q_indices]
        
        eef_index = 8 # Cube is 0, goal marker is 1, then links 1-7 are indices 2-8. The end-effector (eef) base is merged with link 7, so we say link 7 index = eef index.
        eef_x_pos = pipeline_state.x.pos[eef_index]
        eef_xd_vel = pipeline_state.xd.vel[eef_index]

        left_finger_index = 9
        left_finger_x_pos = pipeline_state.x.pos[left_finger_index]
        right_finger_index = 10
        right_finger_x_pos = pipeline_state.x.pos[right_finger_index]
        finger_distance = jnp.linalg.norm(right_finger_x_pos - left_finger_x_pos)[None] # [None] expands dims from 0 to 1
        gripper_force = (pipeline_state.qfrc_actuator[:-2]).mean(keepdims=True) * 0.1 # Normalize it from range [-20, 20] to [-2, 2]
        
        return jnp.concatenate([q_subset] + [eef_x_pos] + [eef_xd_vel] + [finger_distance] + [gripper_force] + [goal])
    
    def _get_arm_angles(self, pipeline_state: base.State) -> jax.Array:
        q_indices = jnp.arange(14, 21)
        return pipeline_state.q[q_indices]<|MERGE_RESOLUTION|>--- conflicted
+++ resolved
@@ -28,12 +28,8 @@
 
         self.goal_indices = jnp.array([0, 1, 2]) # Cube position
         self.completion_goal_indices = jnp.array([0, 1, 2]) # Identical
-<<<<<<< HEAD
         self.state_dim = 18
-=======
-        self.state_dim = 17
         self.goal_dist = 0.1
->>>>>>> 86bc9726
 
         self.arm_noise_scale = 0
         self.cube_noise_scale = 0.07
